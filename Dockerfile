--- conflicted
+++ resolved
@@ -1,11 +1,7 @@
 # Setup
 FROM ubuntu:20.04
 ENV DEBIAN_FRONTEND=noninteractive
-<<<<<<< HEAD
 RUN apt-get update && apt-get install -y build-essential wget gcc make libncurses5-dev libncursesw5-dev autotools-dev automake autoconf libtool nano libc6-dbg grep blender alsa-utils libarchive-tools gfortran
-=======
-RUN apt-get update && apt-get install -y build-essential wget gcc make libncurses5-dev libncursesw5-dev autotools-dev automake autoconf libtool nano libc6-dbg grep libarchive-tools
->>>>>>> 2deec4a9
 
 # SPEC
 COPY cpu2017-1.1.9.iso /opt/spec/cpu2017.iso
